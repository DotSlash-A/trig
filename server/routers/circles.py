--- conflicted
+++ resolved
@@ -307,10 +307,6 @@
             status_code=500,
             detail=f"An internal server error occurred: {type(e).__name__} - {e}",
         )
-<<<<<<< HEAD
-    
-    
-=======
 
 
 # def trying_matrices():
@@ -815,5 +811,4 @@
 #         raise HTTPException(
 #             status_code=500,
 #             detail=f"An internal server error occurred: {type(e).__name__} - {e}",
-#         )
->>>>>>> 68690024
+#         )